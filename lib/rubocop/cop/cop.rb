# encoding: utf-8

module Rubocop
  module Cop
    Position = Struct.new :lineno, :column

    class Token
      attr_reader :pos, :type, :text

      def initialize(pos, type, text)
        @pos, @type, @text = Position.new(*pos), type, text
      end
    end

    class Cop
      attr_accessor :offences

      @all = []
      @enabled = []
      @config = {}

      class << self
        attr_accessor :all
        attr_accessor :enabled
        attr_accessor :config
      end

      def self.inherited(subclass)
        all << subclass
      end

      def self.enabled
        all.select(&:enabled?)
      end

      def self.enabled?
        true
      end

      def initialize
        @offences = []
      end

      def has_report?
        !@offences.empty?
      end

<<<<<<< HEAD
      def inspect_source(file, source)
        case method(:inspect).arity
        when 2
          inspect(file, source)
        else
          tokens = Ripper.lex(source.join("\n")).map { |t| Token.new(*t) }
          sexp = Ripper.sexp(source.join("\n"))
          Cop.make_position_objects(sexp)
          inspect(file, source, tokens, sexp)
        end
      end

=======
>>>>>>> cd4e207c
      def add_offence(file, line_number, line, message)
        @offences << Offence.new(file, line_number, line, message)
      end

      # Does a recursive search and replaces each [lineno, column] array
      # in the sexp with a Position object.
      def self.make_position_objects(sexp)
        if sexp[0] =~ /^@/
          sexp[2] = Position.new(*sexp[2])
        else
          sexp.grep(Array).each { |s| make_position_objects(s) }
        end
      end

      private

      def each_parent_of(sym, sexp)
        parents = []
        sexp.each do |elem|
          if Array === elem
            if elem[0] == sym
              parents << sexp unless parents.include?(sexp)
              elem = elem[1..-1]
            end
            each_parent_of(sym, elem) do |parent|
              parents << parent unless parents.include?(parent)
            end
          end
        end
        parents.each { |parent| yield parent }
      end

      def each(sym, sexp)
        yield sexp if sexp[0] == sym
        sexp.each do |elem|
          each(sym, elem) { |s| yield s } if Array === elem
        end
      end

      def whitespace?(token)
        [:on_sp, :on_ignored_nl, :on_nl].include?(token.type)
      end
    end
  end
end<|MERGE_RESOLUTION|>--- conflicted
+++ resolved
@@ -2,7 +2,17 @@
 
 module Rubocop
   module Cop
-    Position = Struct.new :lineno, :column
+    class Position < Struct.new :lineno, :column
+      # Does a recursive search and replaces each [lineno, column] array
+      # in the sexp with a Position object.
+      def self.make_position_objects(sexp)
+        if sexp[0] =~ /^@/
+          sexp[2] = Position.new(*sexp[2])
+        else
+          sexp.grep(Array).each { |s| make_position_objects(s) }
+        end
+      end
+    end
 
     class Token
       attr_reader :pos, :type, :text
@@ -45,33 +55,8 @@
         !@offences.empty?
       end
 
-<<<<<<< HEAD
-      def inspect_source(file, source)
-        case method(:inspect).arity
-        when 2
-          inspect(file, source)
-        else
-          tokens = Ripper.lex(source.join("\n")).map { |t| Token.new(*t) }
-          sexp = Ripper.sexp(source.join("\n"))
-          Cop.make_position_objects(sexp)
-          inspect(file, source, tokens, sexp)
-        end
-      end
-
-=======
->>>>>>> cd4e207c
       def add_offence(file, line_number, line, message)
         @offences << Offence.new(file, line_number, line, message)
-      end
-
-      # Does a recursive search and replaces each [lineno, column] array
-      # in the sexp with a Position object.
-      def self.make_position_objects(sexp)
-        if sexp[0] =~ /^@/
-          sexp[2] = Position.new(*sexp[2])
-        else
-          sexp.grep(Array).each { |s| make_position_objects(s) }
-        end
       end
 
       private
